use ::value::Value;
use vrl::prelude::*;

fn for_each<T>(value: Value, ctx: &mut Context, runner: closure::Runner<T>) -> Resolved
where
    T: Fn(&mut Context) -> Resolved,
{
    for item in value.into_iter(false) {
        match item {
            IterItem::KeyValue(key, value) => runner.run_key_value(ctx, key, value)?,
            IterItem::IndexValue(index, value) => runner.run_index_value(ctx, index, value)?,
            _ => {}
        };
    }

    Ok(Value::Null)
}

#[derive(Clone, Copy, Debug)]
pub struct ForEach;

impl Function for ForEach {
    fn identifier(&self) -> &'static str {
        "for_each"
    }

    fn parameters(&self) -> &'static [Parameter] {
        &[Parameter {
            keyword: "value",
            kind: kind::OBJECT | kind::ARRAY,
            required: true,
        }]
    }

    fn examples(&self) -> &'static [Example] {
        &[
            Example {
                title: "iterate object",
                source: r#"count = 0; for_each({ "a": 1, "b": 2 }) -> |_key, value| { count = count + value }; count"#,
                result: Ok("3"),
            },
            Example {
                title: "iterate array",
                source: r#"count = 0; for_each([1,2,3]) -> |index, value| { count = count + index + value }; count"#,
                result: Ok("9"),
            },
        ]
    }

    fn compile(
        &self,
        _state: (&mut state::LocalEnv, &mut state::ExternalEnv),
        _ctx: &mut FunctionCompileContext,
        mut arguments: ArgumentList,
    ) -> Compiled {
        let value = arguments.required("value");
        let closure = arguments.required_closure()?;

        Ok(Box::new(ForEachFn { value, closure }))
    }

    fn closure(&self) -> Option<closure::Definition> {
        use closure::{Definition, Input, Output, Variable, VariableKind};

        Some(Definition {
            inputs: vec![Input {
                parameter_keyword: "value",
                kind: Kind::object(Collection::any()).or_array(Collection::any()),
                variables: vec![
                    Variable {
                        kind: VariableKind::TargetInnerKey,
                    },
                    Variable {
                        kind: VariableKind::TargetInnerValue,
                    },
                ],
                output: Output::Kind(Kind::any()),
                example: Example {
                    title: "iterate array",
                    source: r#"for_each([1, 2]) -> |index, value| { .foo = to_int!(.foo) + index + value }"#,
                    result: Ok("null"),
                },
            }],
            is_iterator: true,
        })
    }
<<<<<<< HEAD

    fn call_by_vm(&self, ctx: &mut Context, args: &mut VmArgumentList) -> Result<Value> {
        let value = args.required("value");
        let VmFunctionClosure { variables, vm } = args.closure();
        let runner = closure::Runner::new(variables, |ctx| vm.interpret(ctx));

        for_each(value, ctx, runner)
    }

    fn symbol(&self) -> Option<(&'static str, usize)> {
        Some(("vrl_fn_for_each", vrl_fn_for_each as _))
    }
=======
>>>>>>> d483777f
}

#[derive(Debug, Clone)]
struct ForEachFn {
    value: Box<dyn Expression>,
    closure: FunctionClosure,
}

impl Expression for ForEachFn {
    fn resolve(&self, ctx: &mut Context) -> Result<Value> {
        let value = self.value.resolve(ctx)?;
        let FunctionClosure { variables, block } = &self.closure;
        let runner = closure::Runner::new(variables, |ctx| block.resolve(ctx));

        for_each(value, ctx, runner)
    }

    fn type_def(&self, ctx: (&state::LocalEnv, &state::ExternalEnv)) -> TypeDef {
        let fallible = self.closure.block.type_def(ctx).is_fallible();

        TypeDef::null().with_fallibility(fallible)
    }
}

#[inline(never)]
#[no_mangle]
pub extern "C" fn vrl_fn_for_each(value: &mut Value, result: &mut Resolved) {
    todo!();
}<|MERGE_RESOLUTION|>--- conflicted
+++ resolved
@@ -84,21 +84,10 @@
             is_iterator: true,
         })
     }
-<<<<<<< HEAD
-
-    fn call_by_vm(&self, ctx: &mut Context, args: &mut VmArgumentList) -> Result<Value> {
-        let value = args.required("value");
-        let VmFunctionClosure { variables, vm } = args.closure();
-        let runner = closure::Runner::new(variables, |ctx| vm.interpret(ctx));
-
-        for_each(value, ctx, runner)
-    }
 
     fn symbol(&self) -> Option<(&'static str, usize)> {
         Some(("vrl_fn_for_each", vrl_fn_for_each as _))
     }
-=======
->>>>>>> d483777f
 }
 
 #[derive(Debug, Clone)]
