--- conflicted
+++ resolved
@@ -116,11 +116,7 @@
     use super::VectorConfig;
     use crate::shutdown::ShutdownSignal;
     use crate::{
-<<<<<<< HEAD
-        config::{log_schema, GlobalOptions, SinkConfig, SinkContext, SourceConfig},
-=======
-        config::{GlobalOptions, SinkConfig, SinkContext, SourceConfig, SourceContext},
->>>>>>> 8655861b
+        config::{log_schema, GlobalOptions, SinkConfig, SinkContext, SourceConfig, SourceContext},
         event::{
             metric::{MetricKind, MetricValue},
             Metric,
