--- conflicted
+++ resolved
@@ -36,13 +36,8 @@
     pub sourcetype: Option<String>,
 }
 
-<<<<<<< HEAD
 impl<'a> HecData<'a> {
-    pub const fn new(event: HecEvent<'a>, fields: LogEvent, time: f64) -> Self {
-=======
-impl HecData {
-    pub const fn new(event: HecEvent, fields: LogEvent, time: Option<f64>) -> Self {
->>>>>>> 4c584221
+    pub const fn new(event: HecEvent<'a>, fields: LogEvent, time: Option<f64>) -> Self {
         Self {
             event,
             fields,
