--- conflicted
+++ resolved
@@ -13,24 +13,19 @@
     codecs::Encoder,
     config::{SinkConfig, SinkContext},
     sinks::{
-<<<<<<< HEAD
-        splunk_hec::logs::{
-            config::{HecEncoding, HecLogsSinkConfig},
-            encoder::HecLogsEncoder,
-            sink::process_log,
+        splunk_hec::{
+            common::timestamp_key,
+            logs::{
+                config::{HecEncoding, HecLogsSinkConfig},
+                encoder::HecLogsEncoder,
+                sink::process_log,
+            },
         },
         util::{
             encoding::{Encoder as _, EncodingConfig, EncodingConfigAdapter},
             test::build_test_server,
             Compression,
         },
-=======
-        splunk_hec::{
-            common::timestamp_key,
-            logs::{config::HecLogsSinkConfig, encoder::HecLogsEncoder, sink::process_log},
-        },
-        util::{test::build_test_server, Compression},
->>>>>>> 4c584221
     },
     template::Template,
     test_util::next_addr,
@@ -260,9 +255,12 @@
         timestamp_key: &str,
     ) -> HecEventJson {
         let processed_event = get_processed_event_timestamp(timestamp, timestamp_key);
-        let encoder = HecLogsEncoder::Json;
-        let bytes = encoder.encode_event(processed_event).unwrap();
-        serde_json::from_slice::<HecEventJson>(&bytes[..]).unwrap()
+        let encoder = hec_encoder(HecEncoding::Json);
+        let mut bytes = Vec::new();
+        encoder
+            .encode_input(vec![processed_event], &mut bytes)
+            .unwrap();
+        serde_json::from_slice::<HecEventJson>(&bytes).unwrap()
     }
 
     // no timestamp_key is provided
